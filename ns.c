--- conflicted
+++ resolved
@@ -59,59 +59,6 @@
 	}
 
 	return self.st_ino == stat.st_ino;
-}
-
-<<<<<<< HEAD
-static int is_setns(const struct nsid *ns)
-{
-	switch (ns->action) {
-	case NSACTION_UNSHARE:
-	case NSACTION_SHARE_WITH_PARENT:
-		return 0;
-	default:
-		return 1;
-	}
-}
-
-/* cmp_nsids compares two ns IDs in a stable manner, such that
-   namespaces that are entered via setns are sorted before those that
-   are entered via unshare (or not changed at all). */
-static int cmp_nsids(const void *lhs, const void *rhs)
-{
-	int diff = is_setns(rhs) - is_setns(lhs);
-	if (diff != 0) {
-		return diff;
-	}
-	/* Both namespaces are the same kind -- keep ordering intact by comparing
-	   pointer values. */
-	return (int) ((intptr_t) lhs - (intptr_t) rhs);
-=======
-void opts_to_nsactions(const char *shares[], enum nsaction *nsactions)
-{
-	for (enum nstype ns = 0; ns < MAX_NS; ns++) {
-		const char *share = shares[ns];
-		if (share == NULL) {
-			nsactions[ns] = NSACTION_UNSHARE;
-		} else if (share == SHARE_WITH_PARENT) {
-			nsactions[ns] = NSACTION_SHARE_WITH_PARENT;
-		} else {
-			nsactions[ns] = open(share, O_RDONLY | O_CLOEXEC);
-			if (nsactions[ns] < 0) {
-				err(1, "open %s", share);
-			}
-
-			/* If the nsfd refers to the same namespace as the one we are
-			   currently in, treat as for SHARE_WITH_PARENT.
-
-			   We want to give semantics to --share <ns>=/proc/self/ns/<ns>
-			   being the same as --share <ns>. */
-			if (is_nsfd_current(nsactions[ns], ns_name(ns))) {
-				close(nsactions[ns]);
-				nsactions[ns] = NSACTION_SHARE_WITH_PARENT;
-			}
-		}
-	}
->>>>>>> 1a3c6301
 }
 
 static void ns_enter_one(struct nsid *ns)
